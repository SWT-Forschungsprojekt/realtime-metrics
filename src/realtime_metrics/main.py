--- conflicted
+++ resolved
@@ -396,11 +396,7 @@
         time_rounded_in_minutes = trip_update.timestamp.replace(tzinfo=timezone.utc).replace(second=0).timestamp()
 
         # skip, if outside of time frame
-<<<<<<< HEAD
         if time_rounded_in_minutes < time_frame_start or time_rounded_in_minutes > time_frame_end:
-=======
-        if time_in_minutes < time_frame_start or time_in_minutes > time_frame_end:
->>>>>>> e3377f2a
             continue
 
         # increase respective stop time counter
@@ -652,13 +648,10 @@
                 action='store_true', help='Print generated SQL')
     option_parser.add_option('-q', '--quiet', default=False, dest='quiet',
                 action='store_true', help="Don't print warnings and status messages")
-<<<<<<< HEAD
     option_parser.add_option('--debug', default=False, dest='debug',
                 action='store_true', help="Print debug logs")
-=======
     option_parser.add_option('-a', '--analysis', default='stop_time', dest='analysis',
                 help="The analysis to run. Can be 'stop_time' or 'vehicle_position'")
->>>>>>> e3377f2a
     options, arguments = option_parser.parse_args()
 
     if options.quiet:
