--- conflicted
+++ resolved
@@ -5,13 +5,8 @@
 from datetime import datetime, timezone, timedelta
 
 from gtfsrdb.model import Base, TripUpdate, StopTimeUpdate
-<<<<<<< HEAD
-from gtfsdb_models import StopTime
 from sqlalchemy import create_engine, inspect, func
-=======
 from realtime_metrics.gtfsdb_models import StopTime
-from sqlalchemy import create_engine, inspect
->>>>>>> 6a01bf7a
 from sqlalchemy.orm import sessionmaker
 
 import numpy
@@ -23,11 +18,7 @@
     stoptimes = session.query(StopTime.trip_id, func.min(StopTime.arrival_time).label('min_arrival_time')).group_by(StopTime.trip_id)
 
     for stop_time in stoptimes:
-<<<<<<< HEAD
         first_trip_arrival_times[stop_time.trip_id] = stop_time.min_arrival_time
-=======
-        trip_stop_times[(stop_time.trip_id, stop_time.stop_id)] = stop_time.arrival_time
->>>>>>> 6a01bf7a
 
     tripUpdates = session.query(TripUpdate).group_by(TripUpdate.trip_id).all()
 
@@ -437,13 +428,9 @@
     
     for update in stop_time_updates:
         trip_id = update[0].trip_id
-<<<<<<< HEAD
-
-=======
-        stop_id = update[1].stop_id
+
         logger.debug("-----------------------------------------------------------------------------")
         logger.debug(f"update from: {update[0].timestamp}")
->>>>>>> 6a01bf7a
         actual_arrival_time = get_actual_arrival_time(update[0], update[1])
 
         if actual_arrival_time is None:
